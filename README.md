--- conflicted
+++ resolved
@@ -290,19 +290,6 @@
 ```
 
 
-<<<<<<< HEAD
-#### CocoaPods
-
-**Latest Release (Recommended):**
-```ruby
-pod 'RunAnywhere', '~> 0.13'
-```
-
-**Specific Version:**
-```ruby
-pod 'RunAnywhere', '0.13.0'
-```
-
 ### Android SDK
 
 #### Gradle (Kotlin DSL)
@@ -328,9 +315,6 @@
 ```
 
 #### Gradle (Groovy)
-=======
-### Android SDK (Coming Soon)
->>>>>>> 36df64c7
 
 ```gradle
 dependencies {
