import SwiftUI

struct QuizInputView: View {
    @ObservedObject var viewModel: QuizViewModel
    @FocusState private var isTextEditorFocused: Bool

    var body: some View {
        GeometryReader { geometry in
            VStack(spacing: 16) {
                // Header - Compact version
                VStack(spacing: 6) {
                    HStack {
                        Image(systemName: "brain.head.profile")
                            .font(.system(size: 40))
                            .foregroundColor(.accentColor)

                        VStack(alignment: .leading, spacing: 4) {
                            Text("Create a Quiz")
                                .font(.title2)
                                .fontWeight(.bold)

                            Text("Paste educational content to generate questions")
                                .font(.caption)
                                .foregroundColor(.secondary)
                        }

                        Spacer()

                        // Experimental badge
                        VStack(spacing: 2) {
                            HStack(spacing: 2) {
                                Image(systemName: "exclamationmark.triangle.fill")
                                    .font(.caption2)
                                    .foregroundColor(.orange)
                                Text("EXPERIMENTAL")
                                    .font(.caption2)
                                    .fontWeight(.semibold)
                                    .foregroundColor(.orange)
                            }
                            .padding(.horizontal, 8)
                            .padding(.vertical, 2)
                            .background(Color.orange.opacity(0.15))
                            .cornerRadius(8)

                            Text("🚧 In Development")
                                .font(.caption2)
                                .foregroundColor(.secondary)
                                .italic()
                        }
                    }
                }
                .padding(.horizontal)
                .padding(.top, 8)

                // Input Section with Fixed Height
                VStack(alignment: .leading, spacing: 8) {
                    HStack {
                        Text("Educational Content")
                            .font(.headline)

                        Spacer()

                        VStack(alignment: .trailing, spacing: 2) {
                            Text("\(viewModel.inputCharacterCount) / \(viewModel.maxInputCharacters)")
                                .font(.caption)
                                .foregroundColor(viewModel.inputCharacterCount > viewModel.maxInputCharacters ? .red : .secondary)

                            Text("~\(viewModel.estimatedQuestionCount) questions")
                                .font(.caption)
                                .foregroundColor(.secondary)
                        }
                    }

                    // Fixed height TextEditor - 1/3 of screen height
                    ZStack(alignment: .topLeading) {
                        if viewModel.inputText.isEmpty {
                            Text("Paste your lesson, article, or educational content here...")
                                .foregroundColor(.secondary.opacity(0.5))
                                .padding(.horizontal, 8)
                                .padding(.vertical, 12)
                        }

                        TextEditor(text: $viewModel.inputText)
                            .focused($isTextEditorFocused)
                            .frame(height: geometry.size.height / 3)
                            .scrollContentBackground(.hidden)
                            .padding(8)
                            #if os(iOS)
                            #if os(iOS)
                .background(Color(.systemGray6))
                #else
                .background(Color(NSColor.controlBackgroundColor))
                #endif
                            #else
                            .background(Color(NSColor.controlBackgroundColor))
                            #endif
                            .cornerRadius(12)
                            .overlay(
                                RoundedRectangle(cornerRadius: 12)
                                    #if os(iOS)
                                    .stroke(Color(.systemGray4), lineWidth: 1)
                                    #else
                                    .stroke(Color(NSColor.separatorColor), lineWidth: 1)
                                    #endif
                            )
                    }

                    if viewModel.inputCharacterCount > viewModel.maxInputCharacters {
                        Label("Content is too long. Please reduce to under \(viewModel.maxInputCharacters) characters.", systemImage: "exclamationmark.triangle.fill")
                            .font(.caption)
                            .foregroundColor(.red)
                    }
                }
                .padding(.horizontal)

                // Model Status - Compact
                HStack {
                    Image(systemName: viewModel.isModelLoaded ? "checkmark.circle.fill" : "info.circle.fill")
                        .foregroundColor(viewModel.isModelLoaded ? .green : .orange)
                        .font(.subheadline)

                    if viewModel.isModelLoaded {
                        Text("Using: \(viewModel.loadedModelName ?? "Unknown")")
                            .font(.caption)
                            .foregroundColor(.secondary)
                    } else {
                        Text("Please load a model from the Models tab")
                            .font(.caption)
                            .foregroundColor(.secondary)
                    }

                    Spacer()
                }
<<<<<<< HEAD
                .padding()
                #if os(iOS)
                .background(Color(.systemGray6))
                #else
                .background(Color(NSColor.controlBackgroundColor))
                #endif
                .cornerRadius(12)
=======
                .padding(.vertical, 8)
                .padding(.horizontal, 12)
                .background(Color(.systemGray6))
                .cornerRadius(8)
>>>>>>> e7e31a3c
                .padding(.horizontal)

                // Generate Button
                Button(action: {
                    isTextEditorFocused = false
                    Task {
                        await viewModel.generateQuiz()
                    }
                }) {
                    HStack {
                        Image(systemName: "wand.and.stars")
                        Text("Generate Quiz")
                            .fontWeight(.semibold)
                    }
                    .frame(maxWidth: .infinity)
                    .padding(.vertical, 14)
                    .background(viewModel.canGenerateQuiz ? Color.accentColor : Color.gray)
                    .foregroundColor(.white)
                    .cornerRadius(12)
                }
                .disabled(!viewModel.canGenerateQuiz)
                .padding(.horizontal)

                // Tips - Scrollable if needed
                ScrollView {
                    VStack(alignment: .leading, spacing: 8) {
                        Label("Tips for better results:", systemImage: "lightbulb.fill")
                            .font(.subheadline)
                            .fontWeight(.semibold)
                            .foregroundColor(.accentColor)

                        VStack(alignment: .leading, spacing: 6) {
                            BulletPoint(text: "Use educational content like lessons or articles")
                            BulletPoint(text: "Longer content generates more questions (up to 10)")
                            BulletPoint(text: "Questions test understanding, not memorization")
                            BulletPoint(text: "Each question includes an explanation")
                        }
                    }
                    .padding(12)
                    .background(Color(.systemGray6))
                    .cornerRadius(10)
                }
<<<<<<< HEAD
                .padding()
                #if os(iOS)
                .background(Color(.systemGray6))
                #else
                .background(Color(NSColor.controlBackgroundColor))
                #endif
                .cornerRadius(12)
=======
>>>>>>> e7e31a3c
                .padding(.horizontal)

                Spacer(minLength: 16)
            }
        }
        .onTapGesture {
            isTextEditorFocused = false
        }
    }
}

struct BulletPoint: View {
    let text: String

    var body: some View {
        HStack(alignment: .top, spacing: 8) {
            Image(systemName: "circle.fill")
                .font(.system(size: 6))
                .foregroundColor(.secondary)
                .padding(.top, 6)

            Text(text)
                .font(.subheadline)
                .foregroundColor(.secondary)
        }
    }
}<|MERGE_RESOLUTION|>--- conflicted
+++ resolved
@@ -131,7 +131,6 @@
 
                     Spacer()
                 }
-<<<<<<< HEAD
                 .padding()
                 #if os(iOS)
                 .background(Color(.systemGray6))
@@ -139,12 +138,6 @@
                 .background(Color(NSColor.controlBackgroundColor))
                 #endif
                 .cornerRadius(12)
-=======
-                .padding(.vertical, 8)
-                .padding(.horizontal, 12)
-                .background(Color(.systemGray6))
-                .cornerRadius(8)
->>>>>>> e7e31a3c
                 .padding(.horizontal)
 
                 // Generate Button
@@ -187,7 +180,6 @@
                     .background(Color(.systemGray6))
                     .cornerRadius(10)
                 }
-<<<<<<< HEAD
                 .padding()
                 #if os(iOS)
                 .background(Color(.systemGray6))
@@ -195,8 +187,6 @@
                 .background(Color(NSColor.controlBackgroundColor))
                 #endif
                 .cornerRadius(12)
-=======
->>>>>>> e7e31a3c
                 .padding(.horizontal)
 
                 Spacer(minLength: 16)
