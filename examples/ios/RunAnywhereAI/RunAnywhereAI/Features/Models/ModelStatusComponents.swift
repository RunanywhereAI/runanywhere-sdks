//
//  ModelStatusComponents.swift
//  RunAnywhereAI
//
//  Reusable components for displaying model status and onboarding
//

import SwiftUI
import RunAnywhere
#if os(macOS)
import AppKit
#endif

// MARK: - Model Load State (Local UI type)

/// Simple enum to track model loading state in the UI
enum ModelLoadState: Equatable {
    case notLoaded
    case loading
    case loaded
    case error(String)

    var isLoaded: Bool {
        if case .loaded = self { return true }
        return false
    }

    var isLoading: Bool {
        if case .loading = self { return true }
        return false
    }
}

// MARK: - Model Status Banner

/// A banner that shows the current model status (framework + model name) or prompts to select a model
struct ModelStatusBanner: View {
    let framework: InferenceFramework?
    let modelName: String?
    let isLoading: Bool
    let supportsStreaming: Bool
    let onSelectModel: () -> Void

    init(framework: InferenceFramework?, modelName: String?, isLoading: Bool, supportsStreaming: Bool = true, onSelectModel: @escaping () -> Void) {
        self.framework = framework
        self.modelName = modelName
        self.isLoading = isLoading
        self.supportsStreaming = supportsStreaming
        self.onSelectModel = onSelectModel
    }

    var body: some View {
        HStack(spacing: 12) {
            if isLoading {
                // Loading state
                HStack(spacing: 8) {
                    ProgressView()
                        .scaleEffect(0.8)
                    Text("Loading model...")
                        .font(.subheadline)
                        .foregroundColor(.secondary)
                }
            } else if let framework = framework, let modelName = modelName {
                // Model loaded state
                HStack(spacing: 8) {
                    Image(systemName: "checkmark.circle.fill")
                        .foregroundColor(.green)
                        .font(.system(size: 14, weight: .semibold))

<<<<<<< HEAD
                    VStack(alignment: .leading, spacing: 2) {
                        HStack(spacing: 6) {
                            Text(framework.displayName)
                                .font(.caption2)
                                .foregroundColor(.secondary)

                            // Streaming mode indicator
                            streamingModeIndicator
                        }
                        Text(modelName)
                            .font(.subheadline)
                            .fontWeight(.medium)
                            .lineLimit(1)
                    }
=======
                    Text(modelName)
                        .font(.subheadline)
                        .fontWeight(.medium)
                        .lineLimit(1)
>>>>>>> 9e583197

                    Spacer()

                    Button(action: onSelectModel) {
                        Text("Change")
                            .font(.caption)
                            .fontWeight(.medium)
                    }
                    .buttonStyle(.bordered)
                    .controlSize(.small)
                }
            } else {
                // No model state
                HStack(spacing: 8) {
                    Image(systemName: "exclamationmark.triangle.fill")
                        .foregroundColor(.orange)

                    Text("No model selected")
                        .font(.subheadline)
                        .foregroundColor(.secondary)

                    Spacer()

                    Button(action: onSelectModel) {
                        HStack(spacing: 4) {
                            Image(systemName: "cube.fill")
                            Text("Select Model")
                        }
                        .font(.subheadline)
                        .fontWeight(.semibold)
                    }
                    .buttonStyle(.borderedProminent)
                    .controlSize(.small)
                }
            }
        }
        .padding(.horizontal, 16)
        .padding(.vertical, 12)
        #if os(iOS)
        .background(Color(.secondarySystemBackground))
        #else
        .background(Color(NSColor.controlBackgroundColor))
        #endif
        .cornerRadius(12)
    }

    /// Streaming mode indicator badge
    @ViewBuilder
    private var streamingModeIndicator: some View {
        HStack(spacing: 3) {
            Image(systemName: supportsStreaming ? "bolt.fill" : "square.fill")
                .font(.system(size: 8))
            Text(supportsStreaming ? "Streaming" : "Batch")
                .font(.system(size: 9, weight: .medium))
        }
        .foregroundColor(supportsStreaming ? .green : .orange)
        .padding(.horizontal, 5)
        .padding(.vertical, 2)
        .background(
            Capsule()
                .fill(supportsStreaming ? Color.green.opacity(0.15) : Color.orange.opacity(0.15))
        )
    }

    private func frameworkIcon(for framework: InferenceFramework) -> String {
        switch framework {
        case .llamaCpp: return "cpu"
        case .whisperKit: return "waveform"
        case .onnx: return "square.stack.3d.up"
        case .foundationModels: return "apple.logo"
        default: return "cube"
        }
    }

    private func frameworkColor(for framework: InferenceFramework) -> Color {
        switch framework {
        case .llamaCpp: return .blue
        case .whisperKit: return .green
        case .onnx: return .purple
        case .foundationModels: return .primary
        default: return .gray
        }
    }
}

// MARK: - Model Required Overlay

/// An overlay that covers the screen when no model is selected, prompting the user to select one
struct ModelRequiredOverlay: View {
    let modality: ModelSelectionContext
    let onSelectModel: () -> Void

    var body: some View {
        VStack(spacing: AppSpacing.xLarge) {
            Spacer()

            // Friendly icon with gradient background
            ZStack {
                Circle()
                    .fill(LinearGradient(
                        colors: [modalityColor.opacity(0.2), modalityColor.opacity(0.1)],
                        startPoint: .topLeading,
                        endPoint: .bottomTrailing
                    ))
                    .frame(width: 120, height: 120)

                Image(systemName: modalityIcon)
                    .font(.system(size: 48))
                    .foregroundStyle(
                        LinearGradient(
                            colors: [modalityColor, modalityColor.opacity(0.7)],
                            startPoint: .topLeading,
                            endPoint: .bottomTrailing
                        )
                    )
            }

            // Title
            Text(modalityTitle)
                .font(.title2)
                .fontWeight(.bold)

            // Description
            Text(modalityDescription)
                .font(.body)
                .foregroundColor(.secondary)
                .multilineTextAlignment(.center)
                .padding(.horizontal, 40)

            // Primary CTA
            Button(action: onSelectModel) {
                HStack(spacing: 8) {
                    Image(systemName: "sparkles")
                    Text("Get Started")
                }
                .font(.headline)
                .frame(maxWidth: 280)
                .padding(.vertical, 14)
            }
            .buttonStyle(.borderedProminent)
            .tint(modalityColor)

            // Privacy note
            HStack(spacing: 6) {
                Image(systemName: "lock.shield.fill")
                    .font(.caption2)
                Text("100% Private • Runs on your device")
                    .font(.caption)
            }
            .foregroundColor(.secondary)
            .padding(.top, AppSpacing.small)

            Spacer()
        }
        .frame(maxWidth: .infinity, maxHeight: .infinity)
        #if os(iOS)
        .background(Color(.systemBackground).opacity(0.95))
        #else
        .background(Color(NSColor.windowBackgroundColor).opacity(0.95))
        #endif
    }

    private var modalityIcon: String {
        switch modality {
        case .llm: return "sparkles"
        case .stt: return "waveform"
        case .tts: return "speaker.wave.2.fill"
        case .voice: return "mic.circle.fill"
        }
    }

    private var modalityColor: Color {
        switch modality {
        case .llm: return AppColors.primaryBlue
        case .stt: return .green
        case .tts: return AppColors.primaryPurple
        case .voice: return .orange
        }
    }

    private var modalityTitle: String {
        switch modality {
        case .llm: return "Welcome!"
        case .stt: return "Voice to Text"
        case .tts: return "Read Aloud"
        case .voice: return "Voice Assistant"
        }
    }

    private var modalityDescription: String {
        switch modality {
        case .llm: return "Choose your AI assistant and start chatting. Everything runs privately on your device."
        case .stt: return "Transcribe your speech to text with powerful on-device voice recognition."
        case .tts: return "Have any text read aloud with natural-sounding voices."
        case .voice: return "Talk naturally with your AI assistant. Let's set up the components together."
        }
    }
}

// MARK: - Voice Pipeline Setup View

/// A setup view specifically for Voice Assistant which requires 3 models
struct VoicePipelineSetupView: View {
    @Binding var sttModel: (framework: InferenceFramework, name: String, id: String)?
    @Binding var llmModel: (framework: InferenceFramework, name: String, id: String)?
    @Binding var ttsModel: (framework: InferenceFramework, name: String, id: String)?

    // Model loading states from SDK lifecycle tracker
    var sttLoadState: ModelLoadState = .notLoaded
    var llmLoadState: ModelLoadState = .notLoaded
    var ttsLoadState: ModelLoadState = .notLoaded

    let onSelectSTT: () -> Void
    let onSelectLLM: () -> Void
    let onSelectTTS: () -> Void
    let onStartVoice: () -> Void

    var allModelsReady: Bool {
        sttModel != nil && llmModel != nil && ttsModel != nil
    }

    var allModelsLoaded: Bool {
        sttLoadState.isLoaded && llmLoadState.isLoaded && ttsLoadState.isLoaded
    }

    var body: some View {
        VStack(spacing: 24) {
            // Header
            VStack(spacing: 8) {
                Image(systemName: "mic.circle.fill")
                    .font(.system(size: 48))
                    .foregroundColor(.blue)

                Text("Voice Assistant Setup")
                    .font(.title2)
                    .fontWeight(.bold)

                Text("Voice requires 3 models to work together")
                    .font(.subheadline)
                    .foregroundColor(.secondary)
            }
            .padding(.top, 20)

            // Model cards with load state
            VStack(spacing: 16) {
                // STT Model
                ModelSetupCard(
                    step: 1,
                    title: "Speech Recognition",
                    subtitle: "Converts your voice to text",
                    icon: "waveform",
                    color: .green,
                    selectedFramework: sttModel?.framework,
                    selectedModel: sttModel?.name,
                    loadState: sttLoadState,
                    onSelect: onSelectSTT
                )

                // LLM Model
                ModelSetupCard(
                    step: 2,
                    title: "Language Model",
                    subtitle: "Processes and responds to your input",
                    icon: "brain",
                    color: .blue,
                    selectedFramework: llmModel?.framework,
                    selectedModel: llmModel?.name,
                    loadState: llmLoadState,
                    onSelect: onSelectLLM
                )

                // TTS Model
                ModelSetupCard(
                    step: 3,
                    title: "Text to Speech",
                    subtitle: "Converts responses to audio",
                    icon: "speaker.wave.2",
                    color: .purple,
                    selectedFramework: ttsModel?.framework,
                    selectedModel: ttsModel?.name,
                    loadState: ttsLoadState,
                    onSelect: onSelectTTS
                )
            }
            .padding(.horizontal)

            Spacer()

            // Start button - enabled only when all models are loaded
            Button(action: onStartVoice) {
                HStack(spacing: 8) {
                    Image(systemName: "mic.fill")
                    Text("Start Voice Assistant")
                }
                .font(.headline)
                .frame(maxWidth: .infinity)
                .padding(.vertical, 16)
            }
            .buttonStyle(.borderedProminent)
            .disabled(!allModelsLoaded)
            .padding(.horizontal)
            .padding(.bottom, 20)

            // Status message
            if !allModelsReady {
                Text("Select all 3 models to continue")
                    .font(.caption)
                    .foregroundColor(.secondary)
                    .padding(.bottom, 10)
            } else if !allModelsLoaded {
                Text("Waiting for models to load...")
                    .font(.caption)
                    .foregroundColor(.orange)
                    .padding(.bottom, 10)
            } else {
                Text("All models loaded and ready!")
                    .font(.caption)
                    .foregroundColor(.green)
                    .padding(.bottom, 10)
            }
        }
    }
}

// MARK: - Model Setup Card (for Voice Pipeline)

struct ModelSetupCard: View {
    let step: Int
    let title: String
    let subtitle: String
    let icon: String
    let color: Color
    let selectedFramework: InferenceFramework?
    let selectedModel: String?
    var loadState: ModelLoadState = .notLoaded
    let onSelect: () -> Void

    var isConfigured: Bool {
        selectedFramework != nil && selectedModel != nil
    }

    var isLoaded: Bool {
        loadState.isLoaded
    }

    var isLoading: Bool {
        loadState.isLoading
    }

    var body: some View {
        Button(action: onSelect) {
            HStack(spacing: 16) {
                // Step indicator with loading/loaded state
                ZStack {
                    Circle()
                        .fill(stepIndicatorColor)
                        .frame(width: 36, height: 36)

                    if isLoading {
                        ProgressView()
                            .scaleEffect(0.7)
                            .progressViewStyle(CircularProgressViewStyle(tint: .white))
                    } else if isLoaded {
                        Image(systemName: "checkmark.circle.fill")
                            .font(.system(size: 16, weight: .bold))
                            .foregroundColor(.white)
                    } else if isConfigured {
                        Image(systemName: "checkmark")
                            .font(.system(size: 16, weight: .bold))
                            .foregroundColor(.white)
                    } else {
                        Text("\(step)")
                            .font(.system(size: 16, weight: .bold))
                            .foregroundColor(.gray)
                    }
                }

                // Content
                VStack(alignment: .leading, spacing: 4) {
                    HStack {
                        Image(systemName: icon)
                            .foregroundColor(color)
                        Text(title)
                            .font(.subheadline)
                            .fontWeight(.semibold)
                            .foregroundColor(.primary)
                    }

                    if let model = selectedModel {
                        HStack(spacing: 4) {
                            Text(model)
                                .font(.caption)
                                .foregroundColor(.secondary)
                                .lineLimit(1)

                            if isLoaded {
                                Image(systemName: "checkmark.circle.fill")
                                    .font(.caption2)
                                    .foregroundColor(.green)
                            } else if isLoading {
                                Text("Loading...")
                                    .font(.caption2)
                                    .foregroundColor(.orange)
                            }
                        }
                    } else {
                        Text(subtitle)
                            .font(.caption)
                            .foregroundColor(.secondary)
                    }
                }

                Spacer()

                // Action / Status
                if isLoading {
                    ProgressView()
                        .scaleEffect(0.7)
                } else if isLoaded {
                    HStack(spacing: 4) {
                        Image(systemName: "checkmark.circle.fill")
                            .foregroundColor(.green)
                        Text("Loaded")
                            .font(.caption)
                            .foregroundColor(.green)
                    }
                } else if isConfigured {
                    Text("Change")
                        .font(.caption)
                        .foregroundColor(.blue)
                } else {
                    HStack(spacing: 4) {
                        Text("Select")
                        Image(systemName: "chevron.right")
                    }
                    .font(.caption)
                    .fontWeight(.medium)
                    .foregroundColor(.blue)
                }
            }
            .padding(16)
            #if os(iOS)
            .background(Color(.secondarySystemBackground))
            #else
            .background(Color(NSColor.controlBackgroundColor))
            #endif
            .cornerRadius(12)
            .overlay(
                RoundedRectangle(cornerRadius: 12)
                    .stroke(borderColor, lineWidth: 2)
            )
        }
        .buttonStyle(.plain)
    }

    private var stepIndicatorColor: Color {
        if isLoading {
            return .orange
        } else if isLoaded {
            return .green
        } else if isConfigured {
            return color
        } else {
            return Color.gray.opacity(0.2)
        }
    }

    private var borderColor: Color {
        if isLoaded {
            return .green.opacity(0.5)
        } else if isLoading {
            return .orange.opacity(0.5)
        } else if isConfigured {
            return color.opacity(0.5)
        } else {
            return .clear
        }
    }
}

// MARK: - Compact Model Indicator (for headers)

/// A compact indicator showing current model status for use in navigation bars
struct CompactModelIndicator: View {
    let framework: InferenceFramework?
    let modelName: String?
    let isLoading: Bool
    let onTap: () -> Void

    var body: some View {
        Button(action: onTap) {
            HStack(spacing: 6) {
                if isLoading {
                    ProgressView()
                        .scaleEffect(0.7)
                } else if let framework = framework {
                    Circle()
                        .fill(frameworkColor(for: framework))
                        .frame(width: 8, height: 8)

                    Text(modelName ?? framework.displayName)
                        .font(.caption)
                        .lineLimit(1)
                } else {
                    Image(systemName: "cube")
                        .font(.caption)
                    Text("Select Model")
                        .font(.caption)
                }
            }
            .padding(.horizontal, 12)
            .padding(.vertical, 6)
            .background(framework != nil ? Color.blue.opacity(0.1) : Color.orange.opacity(0.1))
            .foregroundColor(framework != nil ? .blue : .orange)
            .cornerRadius(8)
        }
    }

    private func frameworkColor(for framework: InferenceFramework) -> Color {
        switch framework {
        case .llamaCpp: return .blue
        case .whisperKit: return .green
        case .onnx: return .purple
        case .foundationModels: return .primary
        default: return .gray
        }
    }
}

// MARK: - Previews

#Preview("Model Status Banner - Loaded") {
    VStack(spacing: 20) {
        ModelStatusBanner(
            framework: .llamaCpp,
            modelName: "SmolLM2-135M",
            isLoading: false,
            onSelectModel: {}
        )

        ModelStatusBanner(
            framework: nil,
            modelName: nil,
            isLoading: false,
            onSelectModel: {}
        )

        ModelStatusBanner(
            framework: .whisperKit,
            modelName: "Tiny",
            isLoading: true,
            onSelectModel: {}
        )
    }
    .padding()
}

#Preview("Model Required Overlay") {
    ModelRequiredOverlay(modality: .stt, onSelectModel: {})
}<|MERGE_RESOLUTION|>--- conflicted
+++ resolved
@@ -67,7 +67,6 @@
                         .foregroundColor(.green)
                         .font(.system(size: 14, weight: .semibold))
 
-<<<<<<< HEAD
                     VStack(alignment: .leading, spacing: 2) {
                         HStack(spacing: 6) {
                             Text(framework.displayName)
@@ -82,12 +81,6 @@
                             .fontWeight(.medium)
                             .lineLimit(1)
                     }
-=======
-                    Text(modelName)
-                        .font(.subheadline)
-                        .fontWeight(.medium)
-                        .lineLimit(1)
->>>>>>> 9e583197
 
                     Spacer()
 
