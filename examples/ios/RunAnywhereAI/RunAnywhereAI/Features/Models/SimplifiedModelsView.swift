--- conflicted
+++ resolved
@@ -13,11 +13,9 @@
     @StateObject private var deviceInfo = DeviceInfoService.shared
 
     @State private var selectedModel: ModelInfo?
-<<<<<<< HEAD
     @State private var expandedFramework: InferenceFramework?
     @State private var availableFrameworks: [InferenceFramework] = []
     @State private var showingAddModelSheet = false
-=======
 
     /// All available models sorted by availability (downloaded first)
     private var sortedModels: [ModelInfo] {
@@ -30,7 +28,6 @@
             return model1.name < model2.name
         }
     }
->>>>>>> 9e583197
 
     var body: some View {
         NavigationView {
@@ -51,7 +48,6 @@
 
     private func loadInitialData() async {
         await viewModel.loadModels()
-<<<<<<< HEAD
         await loadAvailableFrameworks()
     }
 
@@ -63,8 +59,6 @@
         await MainActor.run {
             self.availableFrameworks = frameworks
         }
-=======
->>>>>>> 9e583197
     }
 
     private var deviceStatusSection: some View {
@@ -150,31 +144,6 @@
                         }
                     )
                 }
-<<<<<<< HEAD
-
-                if filteredModels.isEmpty {
-                    VStack(alignment: .leading, spacing: AppSpacing.smallMedium) {
-                        Text("No models available for this framework")
-                            .foregroundColor(AppColors.textSecondary)
-                            .font(AppTypography.caption)
-
-                        Text("Tap 'Add Model' to add a model from URL")
-                            .foregroundColor(AppColors.statusBlue)
-                            .font(AppTypography.caption2)
-                    }
-                }
-            }
-        }
-    }
-
-    private func toggleFramework(_ framework: InferenceFramework) {
-        withAnimation {
-            if expandedFramework == framework {
-                expandedFramework = nil
-            } else {
-                expandedFramework = framework
-=======
->>>>>>> 9e583197
             }
         } header: {
             Text("Available Models")
@@ -360,36 +329,23 @@
         }
 
         do {
-<<<<<<< HEAD
             // Use the new convenience download API
             let progressStream = try await RunAnywhere.downloadModel(model.id)
-=======
-            let progressStream = try await RunAnywhere.downloadModelWithProgress(model.id)
->>>>>>> 9e583197
 
             for await progress in progressStream {
                 await MainActor.run {
-<<<<<<< HEAD
                     self.downloadProgress = progress.overallProgress
                     print("Download progress for \(model.name): \(Int(progress.overallProgress * 100))%")
                 }
 
                 // Check if download completed
                 if progress.stage == .completed {
-=======
-                    self.downloadProgress = progress.percentage
-                }
-
-                switch progress.state {
-                case .completed:
->>>>>>> 9e583197
                     await MainActor.run {
                         self.downloadProgress = 1.0
                         self.isDownloading = false
                         onDownloadCompleted()
                     }
                     return
-<<<<<<< HEAD
                 }
             }
 
@@ -400,20 +356,6 @@
                 onDownloadCompleted()
             }
 
-=======
-
-                case .failed:
-                    await MainActor.run {
-                        self.downloadProgress = 0.0
-                        self.isDownloading = false
-                    }
-                    return
-
-                default:
-                    continue
-                }
-            }
->>>>>>> 9e583197
         } catch {
             await MainActor.run {
                 downloadProgress = 0.0
