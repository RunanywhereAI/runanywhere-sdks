{
<<<<<<< HEAD
  "originHash" : "11a4229b4f82a334dd38a0a6aa05c033dfed3247c51834ed7f6b4151f5fae683",
=======
  "originHash" : "62cab9cee1f44b02fe8ff2791a458cb1f066c3913b724f4ac88ca52a08bb39ea",
>>>>>>> 3ea5f70a
  "pins" : [
    {
      "identity" : "alamofire",
      "kind" : "remoteSourceControl",
      "location" : "https://github.com/Alamofire/Alamofire.git",
      "state" : {
        "revision" : "7be73f6c2b5cd90e40798b06ebd5da8f9f79cf88",
        "version" : "5.11.0"
      }
    },
    {
      "identity" : "bitbytedata",
      "kind" : "remoteSourceControl",
      "location" : "https://github.com/tsolomko/BitByteData",
      "state" : {
        "revision" : "cdcdc5177ad536cfb11b95c620f926a81014b7fe",
        "version" : "2.0.4"
      }
    },
    {
      "identity" : "devicekit",
      "kind" : "remoteSourceControl",
      "location" : "https://github.com/devicekit/DeviceKit.git",
      "state" : {
        "revision" : "581df61650bc457ec00373a592a84be3e7468eb1",
        "version" : "5.7.0"
      }
    },
    {
      "identity" : "files",
      "kind" : "remoteSourceControl",
      "location" : "https://github.com/JohnSundell/Files.git",
      "state" : {
        "revision" : "e85f2b4a8dfa0f242889f45236f3867d16e40480",
        "version" : "4.3.0"
      }
    },
    {
      "identity" : "sentry-cocoa",
      "kind" : "remoteSourceControl",
      "location" : "https://github.com/getsentry/sentry-cocoa",
      "state" : {
        "revision" : "8627bbc0e663238d516b541d8fc7edd62a627fde",
        "version" : "8.57.3"
      }
    },
    {
      "identity" : "swcompression",
      "kind" : "remoteSourceControl",
      "location" : "https://github.com/tsolomko/SWCompression.git",
      "state" : {
        "revision" : "390e0b0af8dd19a600005a242a89e570ff482e09",
        "version" : "4.8.6"
      }
    },
    {
      "identity" : "swift-asn1",
      "kind" : "remoteSourceControl",
      "location" : "https://github.com/apple/swift-asn1.git",
      "state" : {
        "revision" : "810496cf121e525d660cd0ea89a758740476b85f",
        "version" : "1.5.1"
      }
    },
    {
      "identity" : "swift-crypto",
      "kind" : "remoteSourceControl",
      "location" : "https://github.com/apple/swift-crypto.git",
      "state" : {
        "revision" : "95ba0316a9b733e92bb6b071255ff46263bbe7dc",
        "version" : "3.15.1"
      }
    },
    {
      "identity" : "zipfoundation",
      "kind" : "remoteSourceControl",
      "location" : "https://github.com/weichsel/ZIPFoundation.git",
      "state" : {
        "revision" : "22787ffb59de99e5dc1fbfe80b19c97a904ad48d",
        "version" : "0.9.20"
      }
    }
  ],
  "version" : 3
}<|MERGE_RESOLUTION|>--- conflicted
+++ resolved
@@ -1,9 +1,5 @@
 {
-<<<<<<< HEAD
-  "originHash" : "11a4229b4f82a334dd38a0a6aa05c033dfed3247c51834ed7f6b4151f5fae683",
-=======
   "originHash" : "62cab9cee1f44b02fe8ff2791a458cb1f066c3913b724f4ac88ca52a08bb39ea",
->>>>>>> 3ea5f70a
   "pins" : [
     {
       "identity" : "alamofire",
