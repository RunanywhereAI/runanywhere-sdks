--- conflicted
+++ resolved
@@ -10,10 +10,7 @@
 import androidx.compose.material3.*
 import androidx.compose.runtime.*
 import androidx.compose.ui.Modifier
-<<<<<<< HEAD
-=======
 import androidx.compose.ui.unit.dp
->>>>>>> 33a29719
 import androidx.navigation.compose.NavHost
 import androidx.navigation.compose.composable
 import androidx.navigation.compose.currentBackStackEntryAsState
@@ -53,11 +50,7 @@
         bottomBar = {
             NavigationBar {
                 NavigationBarItem(
-<<<<<<< HEAD
-                    icon = { Icon(Icons.Default.Chat, contentDescription = "Chat") },
-=======
                     icon = { Icon(Icons.Default.Email, contentDescription = "Chat") },
->>>>>>> 33a29719
                     label = { Text("Chat") },
                     selected = currentRoute == "chat",
                     onClick = {
@@ -68,11 +61,7 @@
                     }
                 )
                 NavigationBarItem(
-<<<<<<< HEAD
-                    icon = { Icon(Icons.Default.Storage, contentDescription = "Models") },
-=======
                     icon = { Icon(Icons.Default.List, contentDescription = "Models") },
->>>>>>> 33a29719
                     label = { Text("Models") },
                     selected = currentRoute == "models",
                     onClick = {
