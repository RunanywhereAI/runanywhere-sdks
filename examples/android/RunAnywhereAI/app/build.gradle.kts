--- conflicted
+++ resolved
@@ -211,9 +211,6 @@
     implementation("com.google.mediapipe:tasks-genai:0.10.14")
     
     // ONNX Runtime
-<<<<<<< HEAD
-    implementation("com.microsoft.onnxruntime:onnxruntime-android:1.20.1")
-=======
     implementation("com.microsoft.onnxruntime:onnxruntime-android:1.19.0")
     
     // Google AI SDK for Gemini Nano
@@ -224,7 +221,6 @@
     implementation("org.tensorflow:tensorflow-lite-gpu:2.16.1")
     implementation("org.tensorflow:tensorflow-lite-support:0.4.4")
     implementation("org.tensorflow:tensorflow-lite-select-tf-ops:2.16.1")
->>>>>>> 33a29719
     
     // OkHttp for model downloads
     implementation("com.squareup.okhttp3:okhttp:4.12.0")
@@ -232,8 +228,6 @@
     // Gson for JSON parsing
     implementation("com.google.code.gson:gson:2.11.0")
     
-<<<<<<< HEAD
-=======
     // ExecuTorch runtime (Note: These are placeholder versions as ExecuTorch Android packages may not be published yet)
     // implementation("org.pytorch:executorch-runtime:0.3.0")
     // implementation("org.pytorch:executorch-backend-xnnpack:0.3.0")
@@ -262,7 +256,6 @@
     // Security
     implementation("androidx.security:security-crypto:1.1.0-alpha06")
     
->>>>>>> 33a29719
     testImplementation(libs.junit)
     androidTestImplementation(libs.androidx.junit)
     androidTestImplementation(libs.androidx.espresso.core)
