import Foundation
import Combine
#if os(iOS) || os(tvOS) || os(watchOS)
import UIKit
#endif

/// The clean, event-based RunAnywhere SDK
/// Single entry point with both event-driven and async/await patterns
public enum RunAnywhere {

    // MARK: - Internal State Management

    /// Internal configuration storage
    internal static var configurationData: ConfigurationData?
    internal static var initParams: SDKInitParams?
    internal static var currentEnvironment: SDKEnvironment?
    private static var isInitialized = false
    private static let logger = SDKLogger(category: "RunAnywhere")

    /// Access to service container (through the shared instance for now)
    internal static var serviceContainer: ServiceContainer {
        ServiceContainer.shared
    }

    /// Check if SDK is initialized
    public static var isSDKInitialized: Bool {
        isInitialized
    }

    // MARK: - Event Access

    /// Access to all SDK events for subscription-based patterns
    public static var events: EventBus {
        EventBus.shared
    }

    // MARK: - SDK Initialization

    /// Initialize network services (API client, authentication) for the SDK
    /// Call this after SDK initialization to enable backend connectivity
    public static func initializeNetworkServices() async throws {
        guard isInitialized else {
            throw SDKError.notInitialized
        }

        guard let params = initParams else {
            throw SDKError.notInitialized
        }

        if params.environment != .development {
            try await serviceContainer.initializeNetworkServices(with: params)
        }
    }

    /**
     * Initialize the RunAnywhere SDK
     *
     * This method performs simple, fast initialization with no network calls:
     *
     * 1. **Validation**: Validate API key and parameters
     * 2. **Logging**: Initialize logging system based on environment
     * 3. **Storage**: Store parameters locally (no keychain for dev mode)
     * 4. **State**: Mark SDK as initialized
     *
     * NO network calls, NO device registration, NO complex bootstrapping.
     * Device registration happens lazily on first API call.
     *
     * - Parameters:
     *   - apiKey: Your RunAnywhere API key from the console
     *   - baseURL: Backend API base URL
     *   - environment: SDK environment (development/staging/production)
     *
     * - Throws: SDKError if validation fails
     */
    public static func initialize(
        apiKey: String,
        baseURL: URL,
        environment: SDKEnvironment = .production
    ) throws {
        let params = SDKInitParams(apiKey: apiKey, baseURL: baseURL, environment: environment)
        try initialize(with: params)
    }

    /// Initialize the SDK with string URL
    /// - Parameters:
    ///   - apiKey: Your RunAnywhere API key
    ///   - baseURL: Base URL string for API requests
    ///   - environment: Environment mode (default: production)
    public static func initialize(
        apiKey: String,
        baseURL: String,
        environment: SDKEnvironment = .production
    ) throws {
        let params = try SDKInitParams(apiKey: apiKey, baseURL: baseURL, environment: environment)
        try initialize(with: params)
    }

    /// Initialize the SDK with parameters
    /// - Parameter params: SDK initialization parameters
    private static func initialize(with params: SDKInitParams) throws {
        // Return early if already initialized
        guard !isInitialized else { return }

        let logger = SDKLogger(category: "RunAnywhere.Init")
        EventBus.shared.publish(SDKInitializationEvent.started)

        do {
            // Step 1: Validate API key (skip in development mode)
            if params.environment != .development {
                guard !params.apiKey.isEmpty else {
                    throw SDKError.invalidAPIKey("API key cannot be empty")
                }
            }

            // Step 2: Initialize logging system
            RunAnywhere.setLogLevel(params.environment.defaultLogLevel)

            // Step 3: Store parameters locally
            initParams = params
            currentEnvironment = params.environment

            // Only store in keychain for non-development environments
            if params.environment != .development {
                try KeychainManager.shared.storeSDKParams(params)
            }

            // Step 4: Initialize database (keep this as it's local only)
            try DatabaseManager.shared.setup()

            // Step 5: Setup local services only (no network calls)
            try serviceContainer.setupLocalServices(with: params)

            // Mark as initialized
            isInitialized = true
            logger.info("✅ SDK initialization completed successfully (\(params.environment.description) mode)")
            EventBus.shared.publish(SDKInitializationEvent.completed)

        } catch {
            logger.error("❌ SDK initialization failed: \(error.localizedDescription)")
            configurationData = nil
            initParams = nil
            isInitialized = false
            EventBus.shared.publish(SDKInitializationEvent.failed(error))
            throw error
        }
    }

    // MARK: - Lazy Device Registration

    /// Track device registration state (self-contained implementation)
    private static var _cachedDeviceId: String?
    private static var _isRegistering: Bool = false
    private static let registrationLock = NSLock()

    /// Maximum number of registration retry attempts
    private static let maxRegistrationRetries = 3
    /// Delay between retry attempts (in nanoseconds)
    private static let retryDelayNanoseconds: UInt64 = 2_000_000_000 // 2 seconds

    /// Ensure device is registered with backend (lazy registration)
    /// Only registers if device ID doesn't exist locally
    /// - Throws: SDKError if registration fails
    internal static func ensureDeviceRegistered() async throws {
        registrationLock.lock()

        // Check if we're already registering
        if _isRegistering {
            registrationLock.unlock()
            // Wait for registration to complete with timeout
            var waitAttempts = 0
            let maxWaitAttempts = 50 // 5 seconds total timeout
            while _isRegistering && waitAttempts < maxWaitAttempts {
                try await Task.sleep(nanoseconds: 100_000_000) // 100ms
                waitAttempts += 1
            }

            // Check if we have a device ID after waiting
            if let deviceId = _cachedDeviceId, !deviceId.isEmpty {
                return
            } else if waitAttempts >= maxWaitAttempts {
                throw SDKError.timeout("Device registration timeout")
            }
            return
        }

        // Check if we have a cached device ID
        if let cachedId = _cachedDeviceId, !cachedId.isEmpty {
            registrationLock.unlock()
            return
        }

        // Check if device is already registered in local storage
        if let storedDeviceId = getStoredDeviceId(), !storedDeviceId.isEmpty {
            _cachedDeviceId = storedDeviceId
            registrationLock.unlock()
            return
        }

        // Mark as registering
        _isRegistering = true
        registrationLock.unlock()

        let logger = SDKLogger(category: "RunAnywhere.Registration")
        logger.info("Starting device registration...")

        // Defer cleanup to ensure _isRegistering is always reset
        defer {
            _isRegistering = false
        }

        // Skip registration in development mode
        if currentEnvironment == .development {
            let mockDeviceId = "dev-" + generateDeviceIdentifier()
            do {
                try storeDeviceId(mockDeviceId)
                _cachedDeviceId = mockDeviceId
                logger.info("Using mock device ID for development: \(mockDeviceId.prefix(8))...")
                return
            } catch {
                logger.error("Failed to store mock device ID: \(error.localizedDescription)")
                throw SDKError.storageError("Failed to store device ID: \(error.localizedDescription)")
            }
        }

        // Ensure we have network services initialized
        guard let params = initParams else {
            throw SDKError.notInitialized
        }

<<<<<<< HEAD
            // Initialize API client and auth service if needed
            if serviceContainer.authenticationService == nil {
                print("🔧 DeviceRegistration: Initializing network services...")
                try await serviceContainer.initializeNetworkServices(with: params)
                print("✅ DeviceRegistration: Network services initialized")
            }
=======
        // Registration with retry logic
        var lastError: Error?
>>>>>>> c4ab410f

        for attempt in 1...maxRegistrationRetries {
            do {
                logger.info("Device registration attempt \(attempt) of \(maxRegistrationRetries)")

                // Initialize API client and auth service if needed
                if serviceContainer.authenticationService == nil {
                    try await serviceContainer.initializeNetworkServices(with: params)
                }

                guard let authService = serviceContainer.authenticationService else {
                    throw SDKError.invalidState("Authentication service not available")
                }

                // Register device with backend
                let deviceRegistration = try await authService.registerDevice()

                // Store device ID locally
                try storeDeviceId(deviceRegistration.deviceId)
                _cachedDeviceId = deviceRegistration.deviceId

                logger.info("Device registered successfully: \(deviceRegistration.deviceId.prefix(8))...")
                logger.debug("Device registration completed")
                return // Success!

            } catch {
                lastError = error
                logger.error("Device registration attempt \(attempt) failed: \(error.localizedDescription)")

                // Check if error is retryable
                if !isRetryableError(error) {
                    logger.error("Non-retryable error, stopping registration attempts")
                    throw error
                }

                // Wait before retrying (except on last attempt)
                if attempt < maxRegistrationRetries {
                    logger.info("Waiting \(retryDelayNanoseconds / 1_000_000_000) seconds before retry...")
                    try? await Task.sleep(nanoseconds: retryDelayNanoseconds)
                }
            }
        }

        // All retries exhausted
        let finalError = lastError ?? SDKError.networkError("Device registration failed after \(maxRegistrationRetries) attempts")
        logger.error("Device registration failed after all retries: \(finalError.localizedDescription)")
        throw finalError
    }

    /// Determine if an error is retryable
    /// - Parameter error: The error to check
    /// - Returns: true if the error is retryable (network issues, timeouts, etc.)
    private static func isRetryableError(_ error: Error) -> Bool {
        // Check for common retryable errors
        if let sdkError = error as? SDKError {
            switch sdkError {
            case .networkError, .timeout, .serverError:
                return true
            case .invalidAPIKey, .notInitialized, .invalidState, .validationFailed, .storageError:
                return false
            default:
                return false
            }
        }

        // Check for NSError codes
        if let nsError = error as NSError? {
            // Common network error codes that are retryable
            let retryableCodes = [
                NSURLErrorTimedOut,
                NSURLErrorCannotFindHost,
                NSURLErrorCannotConnectToHost,
                NSURLErrorNetworkConnectionLost,
                NSURLErrorNotConnectedToInternet,
                NSURLErrorDNSLookupFailed
            ]
            return retryableCodes.contains(nsError.code)
        }

        return false
    }

    // MARK: - Device ID Management

    private static let deviceIdKey = "com.runanywhere.sdk.deviceId"

    /// Get stored device ID from local persistence
    private static func getStoredDeviceId() -> String? {
        // Try keychain first (production), then UserDefaults (development)
        if let keychainId = KeychainManager.shared.retrieveDeviceUUID() {
            return keychainId
        }

        // Fallback to UserDefaults
        return UserDefaults.standard.string(forKey: deviceIdKey)
    }

    /// Store device ID in local persistence
    private static func storeDeviceId(_ deviceId: String) throws {
        guard !deviceId.isEmpty else {
            throw SDKError.validationFailed("Device ID cannot be empty")
        }

        // Store in keychain for production environments
        if let environment = currentEnvironment, environment != .development {
            try KeychainManager.shared.storeDeviceUUID(deviceId)
        }

        // Always store in UserDefaults as fallback
        UserDefaults.standard.set(deviceId, forKey: deviceIdKey)
        UserDefaults.standard.synchronize()
    }

    /// Clear stored device ID
    private static func clearStoredDeviceId() {
        // Clear from keychain using the deviceUUID key
        try? KeychainManager.shared.delete(for: "com.runanywhere.sdk.device.uuid")

        // Clear from UserDefaults
        UserDefaults.standard.removeObject(forKey: deviceIdKey)
        UserDefaults.standard.synchronize()

        // Clear cache
        _cachedDeviceId = nil
    }

    /// Generate a unique device identifier
    private static func generateDeviceIdentifier() -> String {
        #if os(iOS) || os(tvOS) || os(watchOS)
        if let vendorId = UIDevice.current.identifierForVendor?.uuidString {
            return vendorId
        }
        #endif

        // Fallback to random UUID
        return UUID().uuidString
    }

    // MARK: - Text Generation (Clean Async/Await Interface)

    /// Simple text generation with automatic event publishing
    /// - Parameter prompt: The text prompt
    /// - Returns: Generated response
    public static func chat(_ prompt: String) async throws -> String {
        return try await generate(prompt, options: nil)
    }

    /// Text generation with options
    /// - Parameters:
    ///   - prompt: The text prompt
    ///   - options: Generation options (optional)
    /// - Returns: Generated response
    public static func generate(
        _ prompt: String,
        options: RunAnywhereGenerationOptions? = nil
    ) async throws -> String {
        EventBus.shared.publish(SDKGenerationEvent.started(prompt: prompt))

        do {
            // Ensure initialized
            guard isInitialized else {
                throw SDKError.notInitialized
            }

            // Lazy device registration on first API call
            try await ensureDeviceRegistered()

            // Use options directly or defaults
            let result = try await serviceContainer.generationService.generate(
                prompt: prompt,
                options: options ?? RunAnywhereGenerationOptions()
            )

            EventBus.shared.publish(SDKGenerationEvent.completed(
                response: result.text,
                tokensUsed: result.tokensUsed,
                latencyMs: result.latencyMs
            ))

            if result.savedAmount > 0 {
                EventBus.shared.publish(SDKGenerationEvent.costCalculated(
                    amount: 0,
                    savedAmount: result.savedAmount
                ))
            }

            return result.text
        } catch {
            EventBus.shared.publish(SDKGenerationEvent.failed(error))
            throw error
        }
    }

    /// Streaming text generation
    /// - Parameters:
    ///   - prompt: The text prompt
    ///   - options: Generation options (optional)
    /// - Returns: AsyncStream of generated tokens
    public static func generateStream(
        _ prompt: String,
        options: RunAnywhereGenerationOptions? = nil
    ) -> AsyncThrowingStream<String, Error> {
        AsyncThrowingStream { continuation in
            Task {
                EventBus.shared.publish(SDKGenerationEvent.started(prompt: prompt))

                do {
                    // Ensure initialized
                    guard isInitialized else {
                        throw SDKError.notInitialized
                    }

                    // Lazy device registration on first API call
                    try await ensureDeviceRegistered()

                    let stream = serviceContainer.streamingService.generateStream(
                        prompt: prompt,
                        options: options ?? RunAnywhereGenerationOptions()
                    )

                    var fullResponse = ""
                    for try await token in stream {
                        EventBus.shared.publish(SDKGenerationEvent.tokenGenerated(token: token))
                        fullResponse += token
                        continuation.yield(token)
                    }

                    EventBus.shared.publish(SDKGenerationEvent.completed(
                        response: fullResponse,
                        tokensUsed: fullResponse.count / 4, // Rough estimate
                        latencyMs: 0 // Would need to track properly
                    ))

                    continuation.finish()
                } catch {
                    EventBus.shared.publish(SDKGenerationEvent.failed(error))
                    continuation.finish(throwing: error)
                }
            }
        }
    }

    /// Structured output generation
    /// - Parameters:
    ///   - type: The type to generate
    ///   - prompt: The text prompt
    /// - Returns: Generated structured data
    public static func generateStructured<T: Generatable>(
        _ type: T.Type,
        prompt: String
    ) async throws -> T {
        EventBus.shared.publish(SDKGenerationEvent.started(prompt: prompt))

        do {
            // Ensure initialized
            guard isInitialized else {
                throw SDKError.notInitialized
            }

            // For now, structured output generation is not fully implemented
            // This would need proper JSON schema generation and parsing
            throw SDKError.notImplemented
        } catch {
            EventBus.shared.publish(SDKGenerationEvent.failed(error))
            throw error
        }
    }

    // MARK: - Voice Operations

    /// Simple voice transcription
    /// - Parameter audioData: Audio data to transcribe
    /// - Returns: Transcribed text
    public static func transcribe(_ audioData: Data) async throws -> String {
        EventBus.shared.publish(SDKVoiceEvent.transcriptionStarted)

        do {
            // Ensure initialized
            guard isInitialized else {
                throw SDKError.notInitialized
            }

            // Lazy device registration on first API call
            try await ensureDeviceRegistered()

            // Use voice capability service directly
            // Find voice service and transcribe
            guard let voiceService = await serviceContainer.voiceCapabilityService.findVoiceService(for: "whisper-base") else {
                throw STTError.noVoiceServiceAvailable
            }

            try await voiceService.initialize(modelPath: "whisper-base")
            let result = try await voiceService.transcribe(audioData: audioData, options: STTOptions())

            EventBus.shared.publish(SDKVoiceEvent.transcriptionFinal(text: result.transcript))
            return result.transcript
        } catch {
            EventBus.shared.publish(SDKVoiceEvent.pipelineError(error))
            throw error
        }
    }

    // MARK: - Model Management

    /// Load a model by ID
    /// - Parameter modelId: The model identifier
    public static func loadModel(_ modelId: String) async throws {
        EventBus.shared.publish(SDKModelEvent.loadStarted(modelId: modelId))

        do {
            // Ensure initialized
            guard isInitialized else {
                throw SDKError.notInitialized
            }

            // Lazy device registration on first API call
            try await ensureDeviceRegistered()

            let loadedModel = try await serviceContainer.modelLoadingService.loadModel(modelId)

            // IMPORTANT: Set the loaded model in the generation service
            serviceContainer.generationService.setCurrentModel(loadedModel)

            EventBus.shared.publish(SDKModelEvent.loadCompleted(modelId: modelId))
        } catch {
            EventBus.shared.publish(SDKModelEvent.loadFailed(modelId: modelId, error: error))
            throw error
        }
    }

    /// Get available models
    /// - Returns: Array of available models
    public static func availableModels() async throws -> [ModelInfo] {
        guard isInitialized else {
            throw SDKError.notInitialized
        }

        // Use print statements for debugging since logger isn't working
        print("📍 RunAnywhere.availableModels() called")
        print("🔐 Device registered: \(isDeviceRegistered())")
        print("🌐 API Client available: \(serviceContainer.apiClient != nil)")

        logger.info("📍 RunAnywhere.availableModels() called")
        logger.info("🔐 Device registered: \(isDeviceRegistered())")
        logger.info("🌐 API Client available: \(serviceContainer.apiClient != nil)")

        // Use model registry to get available models
        print("🔍 Calling modelRegistry.discoverModels()...")
        logger.info("🔍 Calling modelRegistry.discoverModels()...")
        let models = await serviceContainer.modelRegistry.discoverModels()
        print("📊 ModelRegistry returned \(models.count) models")
        logger.info("📊 ModelRegistry returned \(models.count) models")
        return models
    }

    /// Get currently loaded model
    /// - Returns: Currently loaded model info
    public static var currentModel: ModelInfo? {
        guard isInitialized else {
            return nil
        }

        // Get the current model from the generation service
        return serviceContainer.generationService.getCurrentModel()?.model
    }

    // MARK: - Authentication Info

    /// Get current user ID
    public static func getUserId() async -> String? {
        guard isInitialized,
              let authService = serviceContainer.authenticationService else {
            return nil
        }
        return await authService.getUserId()
    }

    /// Get current organization ID
    public static func getOrganizationId() async -> String? {
        guard isInitialized,
              let authService = serviceContainer.authenticationService else {
            return nil
        }
        return await authService.getOrganizationId()
    }

    /// Get current device ID
    public static func getDeviceId() async -> String? {
        guard isInitialized else {
            return nil
        }

        // Try to get from local storage first
        if let deviceId = getStoredDeviceId() {
            return deviceId
        }

        // Fallback to auth service if available
        if let authService = serviceContainer.authenticationService {
            return await authService.getDeviceId()
        }

        return nil
    }

    // MARK: - SDK State Management

    /// Check if SDK has been initialized
    /// - Returns: true if SDK has been initialized
    public static func hasBeenInitialized() -> Bool {
        return isSDKInitialized
    }

    /// Check if SDK is active and ready for use
    /// - Returns: true if SDK is initialized and has valid configuration
    public static func isActive() -> Bool {
        return hasBeenInitialized() && initParams != nil
    }

    /// Reset SDK state (for testing purposes)
    /// Clears all initialization state and cached data
    public static func reset() {
        let logger = SDKLogger(category: "RunAnywhere.Reset")
        logger.info("Resetting SDK state...")

        // Clear initialization state
        isInitialized = false
        initParams = nil
        currentEnvironment = nil
        configurationData = nil

        // Clear device registration
        clearStoredDeviceId()

        // Reset service container if needed
        serviceContainer.reset()

        logger.info("SDK state reset completed")
    }

    /// Get current SDK version
    /// - Returns: SDK version string
    public static func getSDKVersion() -> String {
        return "1.0.0" // TODO: Get from build configuration
    }

    /// Get current environment
    /// - Returns: Current SDK environment
    public static func getCurrentEnvironment() -> SDKEnvironment? {
        return currentEnvironment
    }

    /// Check if device is registered
    /// - Returns: true if device has been registered with backend
    public static func isDeviceRegistered() -> Bool {
        return getStoredDeviceId() != nil
    }
}


// MARK: - Conversation Management

/// Simple conversation manager
public class Conversation {
    private var messages: [String] = []

    public init() {}

    /// Send a message and get response
    public func send(_ message: String) async throws -> String {
        messages.append("User: \(message)")

        let contextPrompt = messages.joined(separator: "\n") + "\nAssistant:"
        let response = try await RunAnywhere.generate(contextPrompt)

        messages.append("Assistant: \(response)")
        return response
    }

    /// Get conversation history
    public var history: [String] {
        messages
    }

    /// Clear conversation
    public func clear() {
        messages.removeAll()
    }
}

// MARK: - Factory Methods

extension RunAnywhere {
    /// Create a new conversation
    public static func conversation() -> Conversation {
        Conversation()
    }
}<|MERGE_RESOLUTION|>--- conflicted
+++ resolved
@@ -227,17 +227,8 @@
             throw SDKError.notInitialized
         }
 
-<<<<<<< HEAD
-            // Initialize API client and auth service if needed
-            if serviceContainer.authenticationService == nil {
-                print("🔧 DeviceRegistration: Initializing network services...")
-                try await serviceContainer.initializeNetworkServices(with: params)
-                print("✅ DeviceRegistration: Network services initialized")
-            }
-=======
         // Registration with retry logic
         var lastError: Error?
->>>>>>> c4ab410f
 
         for attempt in 1...maxRegistrationRetries {
             do {
