--- conflicted
+++ resolved
@@ -6,15 +6,6 @@
 export type { LLMConfiguration } from './LLMConfiguration';
 
 export {
-<<<<<<< HEAD
-  LLMComponent,
-  LLMServiceWrapper,
-} from './LLMComponent';
-
-export type { LLMConfiguration } from './LLMConfiguration';
-export type { LLMInput, LLMOutput, Message } from './LLMModels';
-export { MessageRole, FinishReason } from './LLMModels';
-=======
   type LLMInput,
   type LLMOutput,
   type Message,
@@ -24,5 +15,4 @@
   type RunAnywhereGenerationOptions,
   MessageRole,
   FinishReason,
-} from './LLMModels';
->>>>>>> acb13058
+} from './LLMModels';