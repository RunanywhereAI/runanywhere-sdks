--- conflicted
+++ resolved
@@ -8,23 +8,6 @@
 
 import { RequestPriority } from '../../../Core/Models/Common/RequestPriority';
 import type { GenerationOptions } from './GenerationOptions';
-
-// Polyfill for crypto.randomUUID in React Native
-const getCrypto = () => {
-  if (typeof globalThis !== 'undefined' && (globalThis as any).crypto?.randomUUID) {
-    return (globalThis as any).crypto;
-  }
-  // Fallback UUID implementation for React Native
-  return {
-    randomUUID: () => {
-      return 'xxxxxxxx-xxxx-4xxx-yxxx-xxxxxxxxxxxx'.replace(/[xy]/g, (c) => {
-        const r = (Math.random() * 16) | 0;
-        const v = c === 'x' ? r : (r & 0x3) | 0x8;
-        return v.toString(16);
-      });
-    },
-  };
-};
 
 /**
  * Generate a UUID v4
@@ -67,11 +50,7 @@
     estimatedTokens: number | null = null,
     priority: RequestPriority = RequestPriority.Normal
   ) {
-<<<<<<< HEAD
-    this.id = getCrypto().randomUUID();
-=======
     this.id = generateUUID();
->>>>>>> acb13058
     this.prompt = prompt;
     this.options = options;
     this.timestamp = new Date();
