/**
 * AllocationManager.ts
 *
 * Manages memory allocation and model registration
 *
 * Reference: sdk/runanywhere-swift/Sources/RunAnywhere/Capabilities/Memory/Services/AllocationManager.swift
 */

<<<<<<< HEAD
import type {
  MemoryLoadedModel,
  MemoryLoadedModelInfo,
=======
import {
  type MemoryLoadedModel,
  type MemoryLoadedModelInfo,
  MemoryPriority,
>>>>>>> acb13058
} from '../../../Core/Protocols/Memory/MemoryModels';
import { MemoryPriority } from '../../../Core/Protocols/Memory/MemoryModels';
import type { LLMService } from '../../../Core/Protocols/LLM/LLMService';

/**
 * Manages memory allocation and model registration
 */
export class AllocationManager {
  private loadedModels: Map<string, MemoryLoadedModelInfo> = new Map();
  private pressureCallback: (() => void) | null = null;

  /**
   * Set pressure callback
   */
  public setPressureCallback(callback: () => void): void {
    this.pressureCallback = callback;
  }

  /**
   * Register a model
   */
  public registerModel(
    model: MemoryLoadedModel,
    size: number,
    service: LLMService,
    priority: MemoryPriority = MemoryPriority.Normal
  ): void {
    const modelInfo: MemoryLoadedModelInfo = {
      model,
      size,
      lastUsed: new Date(),
      service,
      priority,
    };

    this.loadedModels.set(model.id, modelInfo);

    // Call pressure callback if set
    if (this.pressureCallback) {
      this.pressureCallback();
    }
  }

  /**
   * Unregister a model
   */
  public unregisterModel(modelId: string): void {
    this.loadedModels.delete(modelId);
  }

  /**
   * Touch a model (update last used time)
   */
  public touchModel(modelId: string): void {
    const modelInfo = this.loadedModels.get(modelId);
    if (modelInfo) {
      this.loadedModels.set(modelId, {
        ...modelInfo,
        lastUsed: new Date(),
      });
    }
  }

  /**
   * Request memory
   */
  public async requestMemory(
    size: number,
    priority: MemoryPriority = MemoryPriority.Normal
  ): Promise<boolean> {
    const availableMemory = this.getCurrentAvailableMemory();

    if (availableMemory >= size) {
      return true;
    }

    // Try to free memory based on priority
    const needed = size - availableMemory;
    const freed = await this.freeMemory(needed, priority);

    const newAvailable = this.getCurrentAvailableMemory();
    return newAvailable >= size;
  }

  /**
   * Release memory
   */
  public async releaseMemory(size: number): Promise<void> {
    // Memory is automatically released when models are unloaded
    // This tracks explicit memory releases for accounting
  }

  /**
   * Get total model memory
   */
  public getTotalModelMemory(): number {
    let total = 0;
    for (const modelInfo of this.loadedModels.values()) {
      total += modelInfo.size;
    }
    return total;
  }

  /**
   * Get loaded model count
   */
  public getLoadedModelCount(): number {
    return this.loadedModels.size;
  }

  /**
   * Get loaded models
   */
  public getLoadedModels(): MemoryLoadedModelInfo[] {
    return Array.from(this.loadedModels.values());
  }

  /**
   * Check if model is loaded
   */
  public isModelLoaded(modelId: string): boolean {
    return this.loadedModels.has(modelId);
  }

  /**
   * Get model memory usage
   */
  public getModelMemoryUsage(modelId: string): number | null {
    const modelInfo = this.loadedModels.get(modelId);
    return modelInfo ? modelInfo.size : null;
  }

  /**
   * Get models for eviction
   */
  public getModelsForEviction(): MemoryLoadedModelInfo[] {
    return Array.from(this.loadedModels.values());
  }

  /**
   * Unload a model
   */
  public async unloadModel(modelId: string): Promise<number> {
    const modelInfo = this.loadedModels.get(modelId);
    if (!modelInfo) {
      return 0;
    }

    const size = modelInfo.size;
    this.loadedModels.delete(modelId);

    // Notify service to cleanup
    if (modelInfo.service && typeof modelInfo.service.cleanup === 'function') {
      await modelInfo.service.cleanup();
    }

    return size;
  }

  /**
   * Unload multiple models
   */
  public async unloadModels(modelIds: string[]): Promise<number> {
    let totalFreed = 0;
    for (const modelId of modelIds) {
      totalFreed += await this.unloadModel(modelId);
    }
    return totalFreed;
  }

  /**
   * Get current available memory
   */
  private getCurrentAvailableMemory(): number {
    // In React Native, this would need native module support
    // For now, return a placeholder
    return 2_000_000_000; // 2GB default
  }

  /**
   * Free memory
   */
  private async freeMemory(
    needed: number,
    requesterPriority: MemoryPriority
  ): Promise<number> {
    const models = Array.from(this.loadedModels.values());

    // Sort models by eviction priority
    const sortedModels = models.sort((lhs, rhs) => {
      // Higher priority models are less likely to be evicted
      if (lhs.priority !== rhs.priority) {
        return lhs.priority - rhs.priority;
      }
      // If same priority, evict least recently used first
      return lhs.lastUsed.getTime() - rhs.lastUsed.getTime();
    });

    let freedMemory = 0;
    const modelsToUnload: string[] = [];

    for (const model of sortedModels) {
      // Don't evict models with higher or equal priority unless absolutely necessary
      if (
        model.priority >= requesterPriority &&
        freedMemory > 0
      ) {
        continue;
      }

      modelsToUnload.push(model.model.id);
      freedMemory += model.size;

      if (freedMemory >= needed) {
        break;
      }
    }

    // Unload selected models
    const actualFreed = await this.unloadModels(modelsToUnload);
    return actualFreed;
  }
}<|MERGE_RESOLUTION|>--- conflicted
+++ resolved
@@ -6,18 +6,11 @@
  * Reference: sdk/runanywhere-swift/Sources/RunAnywhere/Capabilities/Memory/Services/AllocationManager.swift
  */
 
-<<<<<<< HEAD
-import type {
-  MemoryLoadedModel,
-  MemoryLoadedModelInfo,
-=======
 import {
   type MemoryLoadedModel,
   type MemoryLoadedModelInfo,
   MemoryPriority,
->>>>>>> acb13058
 } from '../../../Core/Protocols/Memory/MemoryModels';
-import { MemoryPriority } from '../../../Core/Protocols/Memory/MemoryModels';
 import type { LLMService } from '../../../Core/Protocols/LLM/LLMService';
 
 /**
