/**
 * MemoryService.ts
 *
 * Central memory management service
 *
 * Reference: sdk/runanywhere-swift/Sources/RunAnywhere/Capabilities/Memory/Services/MemoryService.swift
 */

<<<<<<< HEAD
import type {
  MemoryLoadedModel,
  MemoryStatistics,
  MemoryLoadedModelInfo,
=======
import {
  type MemoryLoadedModel,
  MemoryPriority,
  MemoryPressureLevel,
  type MemoryStatistics,
  type MemoryLoadedModelInfo,
>>>>>>> acb13058
} from '../../../Core/Protocols/Memory/MemoryModels';
import {
  MemoryPriority,
  MemoryPressureLevel,
} from '../../../Core/Protocols/Memory/MemoryModels';
import type { MemoryManager } from '../../../Core/Protocols/Memory/MemoryManager';
import type { LLMService } from '../../../Core/Protocols/LLM/LLMService';
import type { LoadedModel } from '../../ModelLoading/Models/LoadedModel';
import { AllocationManager } from './AllocationManager';
import { PressureHandler } from './PressureHandler';
import { CacheEviction } from './CacheEviction';
import { MemoryMonitor } from './MemoryMonitor';
import { LLMFramework } from '../../../Core/Models/Framework/LLMFramework';

/**
 * Central memory management service
 */
export class MemoryService implements MemoryManager {
  private allocationManager: AllocationManager;
  private pressureHandler: PressureHandler;
  private cacheEviction: CacheEviction;
  private memoryMonitor: MemoryMonitor;
  private memoryThreshold: number = 500_000_000; // 500MB
  private criticalThreshold: number = 200_000_000; // 200MB

  constructor(
    allocationManager?: AllocationManager,
    pressureHandler?: PressureHandler,
    cacheEviction?: CacheEviction,
    memoryMonitor?: MemoryMonitor
  ) {
    this.allocationManager =
      allocationManager ?? new AllocationManager();
    this.pressureHandler = pressureHandler ?? new PressureHandler();
    this.cacheEviction = cacheEviction ?? new CacheEviction();
    this.memoryMonitor = memoryMonitor ?? new MemoryMonitor();

    this.setupIntegration();
  }

  /**
   * Register a model
   */
  public registerModel(
    model: MemoryLoadedModel,
    size: number,
    service: LLMService,
    priority: MemoryPriority = MemoryPriority.Normal
  ): void {
    this.allocationManager.registerModel(model, size, service, priority);

    // Check for memory pressure after registration
    this.checkMemoryConditions();
  }

  /**
   * Unregister a model
   */
  public unregisterModel(modelId: string): void {
    this.allocationManager.unregisterModel(modelId);
  }

  /**
   * Touch a model
   */
  public touchModel(modelId: string): void {
    this.allocationManager.touchModel(modelId);
  }

  /**
   * Handle memory pressure
   */
  public async handleMemoryPressure(
    level: MemoryPressureLevel = MemoryPressureLevel.Warning
  ): Promise<void> {
    const targetMemory = this.calculateTargetMemory(level);
    const modelsToEvict =
      this.cacheEviction.selectModelsToEvict(targetMemory);

    await this.pressureHandler.handlePressure(level, modelsToEvict);
  }

  /**
   * Request memory
   */
  public async requestMemory(
    size: number,
    priority: MemoryPriority = MemoryPriority.Normal
  ): Promise<boolean> {
    return await this.allocationManager.requestMemory(size, priority);
  }

  /**
   * Release memory
   */
  public async releaseMemory(size: number): Promise<void> {
    await this.allocationManager.releaseMemory(size);
  }

  /**
   * Register loaded model (MemoryManager protocol)
   */
  public registerLoadedModel(
    model: LoadedModel,
    size: number,
    service: LLMService
  ): void {
    const framework =
      model.model.preferredFramework ?? LLMFramework.CoreML;
    const memoryModel: MemoryLoadedModel = {
      id: model.model.id,
      name: model.model.name,
      size,
      framework,
      loadedAt: new Date(),
      lastUsed: new Date(),
      priority: MemoryPriority.Normal,
    };
    this.registerModel(memoryModel, size, service);
  }

  /**
   * Get current memory usage
   */
  public getCurrentMemoryUsage(): number {
    return this.allocationManager.getTotalModelMemory();
  }

  /**
   * Get available memory
   */
  public getAvailableMemory(): number {
    return this.memoryMonitor.getAvailableMemory();
  }

  /**
   * Check if enough memory is available
   */
  public hasAvailableMemory(size: number): boolean {
    return this.getAvailableMemory() >= size;
  }

  /**
   * Check if memory can be allocated
   */
  public async canAllocate(size: number): Promise<boolean> {
    return await this.requestMemory(size);
  }

  /**
   * Handle memory pressure with default level (MemoryManager protocol)
   */
<<<<<<< HEAD
  public async handleMemoryPressureDefault(): Promise<void> {
=======
  public async handleDefaultMemoryPressure(): Promise<void> {
>>>>>>> acb13058
    await this.handleMemoryPressure(MemoryPressureLevel.Warning);
  }

  /**
   * Set memory threshold
   */
  public setMemoryThreshold(threshold: number): void {
    this.memoryThreshold = threshold;
  }

  /**
   * Get loaded models (MemoryManager protocol)
   */
<<<<<<< HEAD
  public getLoadedModels(): LoadedModel[] {
    // MemoryManager interface expects LoadedModel[] but we store MemoryLoadedModelInfo
    // For now, return an empty array as we can't reconstruct full LoadedModel from MemoryLoadedModel
    // This is a known limitation - in the future, we should store the original LoadedModel reference
    return [];
=======
  public getLoadedModels(): MemoryLoadedModel[] {
    const memoryModels = this.allocationManager.getLoadedModels();
    return memoryModels.map((memModelInfo) => memModelInfo.model);
>>>>>>> acb13058
  }

  /**
   * Check if service is healthy
   */
  public isHealthy(): boolean {
    return this.memoryMonitor.getAvailableMemory() > 0;
  }

  /**
   * Get memory statistics
   */
  public getMemoryStatistics(): MemoryStatistics {
    const totalMemory = this.memoryMonitor.getTotalMemory();
    const availableMemory = this.memoryMonitor.getAvailableMemory();
    const modelMemory = this.allocationManager.getTotalModelMemory();
    const loadedModelCount = this.allocationManager.getLoadedModelCount();
    const memoryPressure = availableMemory < this.memoryThreshold;

    return {
      totalMemory,
      availableMemory,
      modelMemory,
      loadedModelCount,
      memoryPressure,
      usedMemoryPercentage:
        ((totalMemory - availableMemory) / totalMemory) * 100,
      modelMemoryPercentage: (modelMemory / totalMemory) * 100,
    };
  }

  /**
   * Check if model is loaded
   */
  public isModelLoaded(modelId: string): boolean {
    return this.allocationManager.isModelLoaded(modelId);
  }

  /**
   * Get model memory usage
   */
  public getModelMemoryUsage(modelId: string): number | null {
    return this.allocationManager.getModelMemoryUsage(modelId);
  }

  /**
   * Get loaded models (internal)
   */
  public getLoadedModelsInternal(): MemoryLoadedModelInfo[] {
    return this.allocationManager.getLoadedModels();
  }

  /**
   * Setup integration
   */
  private setupIntegration(): void {
    // Connect cache eviction with allocation manager
    this.cacheEviction.setAllocationManager(this.allocationManager);

    // Connect pressure handler with cache eviction
    this.pressureHandler.setEvictionHandler(this.cacheEviction);

    // Connect allocation manager with pressure monitoring
    this.allocationManager.setPressureCallback(() => {
      this.checkMemoryConditions();
    });
  }

  /**
   * Check memory conditions
   */
  private async checkMemoryConditions(): Promise<void> {
    const availableMemory = this.memoryMonitor.getAvailableMemory();

    if (availableMemory < this.criticalThreshold) {
      await this.handleMemoryPressure(MemoryPressureLevel.Critical);
    } else if (availableMemory < this.memoryThreshold) {
      await this.handleMemoryPressure(MemoryPressureLevel.Warning);
    }
  }

  /**
   * Calculate target memory
   */
  private calculateTargetMemory(level: MemoryPressureLevel): number {
    switch (level) {
      case MemoryPressureLevel.Low:
      case MemoryPressureLevel.Medium:
        return this.memoryThreshold;
      case MemoryPressureLevel.High:
        return Math.floor(this.memoryThreshold * 1.5);
      case MemoryPressureLevel.Warning:
        return this.memoryThreshold;
      case MemoryPressureLevel.Critical:
        return this.memoryThreshold * 2;
    }
  }
}<|MERGE_RESOLUTION|>--- conflicted
+++ resolved
@@ -6,23 +6,12 @@
  * Reference: sdk/runanywhere-swift/Sources/RunAnywhere/Capabilities/Memory/Services/MemoryService.swift
  */
 
-<<<<<<< HEAD
-import type {
-  MemoryLoadedModel,
-  MemoryStatistics,
-  MemoryLoadedModelInfo,
-=======
 import {
   type MemoryLoadedModel,
   MemoryPriority,
   MemoryPressureLevel,
   type MemoryStatistics,
   type MemoryLoadedModelInfo,
->>>>>>> acb13058
-} from '../../../Core/Protocols/Memory/MemoryModels';
-import {
-  MemoryPriority,
-  MemoryPressureLevel,
 } from '../../../Core/Protocols/Memory/MemoryModels';
 import type { MemoryManager } from '../../../Core/Protocols/Memory/MemoryManager';
 import type { LLMService } from '../../../Core/Protocols/LLM/LLMService';
@@ -171,11 +160,7 @@
   /**
    * Handle memory pressure with default level (MemoryManager protocol)
    */
-<<<<<<< HEAD
-  public async handleMemoryPressureDefault(): Promise<void> {
-=======
   public async handleDefaultMemoryPressure(): Promise<void> {
->>>>>>> acb13058
     await this.handleMemoryPressure(MemoryPressureLevel.Warning);
   }
 
@@ -189,17 +174,9 @@
   /**
    * Get loaded models (MemoryManager protocol)
    */
-<<<<<<< HEAD
-  public getLoadedModels(): LoadedModel[] {
-    // MemoryManager interface expects LoadedModel[] but we store MemoryLoadedModelInfo
-    // For now, return an empty array as we can't reconstruct full LoadedModel from MemoryLoadedModel
-    // This is a known limitation - in the future, we should store the original LoadedModel reference
-    return [];
-=======
   public getLoadedModels(): MemoryLoadedModel[] {
     const memoryModels = this.allocationManager.getLoadedModels();
     return memoryModels.map((memModelInfo) => memModelInfo.model);
->>>>>>> acb13058
   }
 
   /**
