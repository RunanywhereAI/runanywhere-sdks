/**
 * ModelInfoService.ts
 *
 * Service layer for model information management
 *
 * Reference: sdk/runanywhere-swift/Sources/RunAnywhere/Data/Services/ModelInfoService.swift
 */

import type { ModelInfo } from '../../Core/Models/Model/ModelInfo';
import type { ModelInfoRepository } from '../../Data/Repositories/ModelInfoRepository';
import { SDKLogger } from '../../Foundation/Logging/Logger/SDKLogger';
import { LLMFramework } from '../../Core/Models/Framework/LLMFramework';
import { ModelCategory } from '../../Core/Models/Model/ModelCategory';

/**
 * Service for managing model information
 */
export class ModelInfoService {
  private logger: SDKLogger;
  private modelInfoRepository: ModelInfoRepository;
  private syncCoordinator: any | null;

  /**
   * Public access to the repository
   */
  public get repository(): ModelInfoRepository {
    return this.modelInfoRepository;
  }

  constructor(
    modelInfoRepository: ModelInfoRepository,
    syncCoordinator?: any | null
  ) {
    this.logger = new SDKLogger('ModelInfoService');
    this.modelInfoRepository = modelInfoRepository;
    this.syncCoordinator = syncCoordinator ?? null;
  }

  /**
   * Save model metadata
   */
  public async saveModel(model: ModelInfo): Promise<void> {
    await this.modelInfoRepository.save(model);
    this.logger.info(`Model metadata saved: ${model.id}`);
  }

  /**
   * Get model metadata by ID
   */
  public async getModel(modelId: string): Promise<ModelInfo | null> {
    return await this.modelInfoRepository.fetch(modelId);
  }

  /**
   * Load all stored models
   */
  public async loadStoredModels(): Promise<ModelInfo[]> {
    return await this.modelInfoRepository.fetchAll();
  }

  /**
   * Load models for specific frameworks
   */
<<<<<<< HEAD
  public async loadModels(frameworks: LLMFramework[]): Promise<ModelInfo[]> {
=======
  public async loadModelsForFrameworks(frameworks: LLMFramework[]): Promise<ModelInfo[]> {
>>>>>>> acb13058
    const models: ModelInfo[] = [];
    for (const framework of frameworks) {
      const frameworkModels = await this.modelInfoRepository.fetchByFramework(
        framework
      );
      models.push(...frameworkModels);
    }
    // Remove duplicates based on model ID
    const uniqueModels = Array.from(
      new Map(models.map((m) => [m.id, m])).values()
    );
    return uniqueModels;
  }

  /**
   * Update model last used date
   */
  public async updateLastUsed(modelId: string): Promise<void> {
    await this.modelInfoRepository.updateLastUsed(modelId);
    this.logger.debug(`Updated last used date for model: ${modelId}`);
  }

  /**
   * Remove model metadata
   */
  public async removeModel(modelId: string): Promise<void> {
    await this.modelInfoRepository.delete(modelId);
    this.logger.info(`Removed model metadata: ${modelId}`);
  }

  /**
   * Get downloaded models
   */
  public async getDownloadedModels(): Promise<ModelInfo[]> {
    return await this.modelInfoRepository.fetchDownloaded();
  }

  /**
   * Update download status
   */
  public async updateDownloadStatus(
    modelId: string,
    isDownloaded: boolean,
    localPath?: string | null
  ): Promise<void> {
    await this.modelInfoRepository.updateDownloadStatus(modelId, localPath);
    this.logger.info(
      `Updated download status for model ${modelId}: ${isDownloaded}`
    );
  }

  /**
   * Get models by framework
   */
<<<<<<< HEAD
  public async getModels(framework: LLMFramework): Promise<ModelInfo[]> {
=======
  public async getModelsByFramework(framework: LLMFramework): Promise<ModelInfo[]> {
>>>>>>> acb13058
    return await this.modelInfoRepository.fetchByFramework(framework);
  }

  /**
   * Get models by category
   */
  public async getModelsByCategory(category: ModelCategory): Promise<ModelInfo[]> {
    return await this.modelInfoRepository.fetchByCategory(category);
  }

  /**
   * Force sync model information
   */
  public async syncModelInfo(): Promise<void> {
    if (this.syncCoordinator) {
      await this.syncCoordinator.sync(this.modelInfoRepository);
      this.logger.info('Model info sync completed');
    } else {
      this.logger.debug('Sync not available for model info');
    }
  }

  /**
   * Clear all model metadata
   */
  public async clearAllModels(): Promise<void> {
    const models = await this.modelInfoRepository.fetchAll();
    for (const model of models) {
      await this.modelInfoRepository.delete(model.id);
    }
    this.logger.info('Cleared all model metadata');
  }
}<|MERGE_RESOLUTION|>--- conflicted
+++ resolved
@@ -61,11 +61,7 @@
   /**
    * Load models for specific frameworks
    */
-<<<<<<< HEAD
-  public async loadModels(frameworks: LLMFramework[]): Promise<ModelInfo[]> {
-=======
   public async loadModelsForFrameworks(frameworks: LLMFramework[]): Promise<ModelInfo[]> {
->>>>>>> acb13058
     const models: ModelInfo[] = [];
     for (const framework of frameworks) {
       const frameworkModels = await this.modelInfoRepository.fetchByFramework(
@@ -120,11 +116,7 @@
   /**
    * Get models by framework
    */
-<<<<<<< HEAD
-  public async getModels(framework: LLMFramework): Promise<ModelInfo[]> {
-=======
   public async getModelsByFramework(framework: LLMFramework): Promise<ModelInfo[]> {
->>>>>>> acb13058
     return await this.modelInfoRepository.fetchByFramework(framework);
   }
 
