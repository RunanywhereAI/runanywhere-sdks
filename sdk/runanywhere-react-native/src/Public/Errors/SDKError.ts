/**
 * SDKError.ts
 *
 * SDK-specific errors
 *
 * Reference: sdk/runanywhere-swift/Sources/RunAnywhere/Public/Errors/SDKError.swift
 */

import { LLMFramework } from '../../Core/Models/Framework/LLMFramework';

/**
 * SDK-specific errors
 */
export class SDKError extends Error {
  public readonly code: SDKErrorCode;
  public readonly details?: any;

  constructor(code: SDKErrorCode, message: string, details?: any) {
    super(message);
    this.name = 'SDKError';
    this.code = code;
    this.details = details;
  }

  /**
   * Create not initialized error
   */
  public static notInitialized(): SDKError {
    return new SDKError(
      SDKErrorCode.NotInitialized,
      'SDK not initialized. Call initialize(with:) first.'
    );
  }

  /**
   * Create model not found error
   */
  public static modelNotFound(model: string): SDKError {
    return new SDKError(
      SDKErrorCode.ModelNotFound,
      `Model '${model}' not found.`,
      { model }
    );
  }

  /**
   * Create loading failed error
   */
  public static loadingFailed(reason: string): SDKError {
    return new SDKError(
      SDKErrorCode.LoadingFailed,
      `Failed to load model: ${reason}`,
      { reason }
    );
  }

  /**
   * Create generation failed error
   */
  public static generationFailed(reason: string): SDKError {
    return new SDKError(
      SDKErrorCode.GenerationFailed,
      `Generation failed: ${reason}`,
      { reason }
    );
  }

  /**
   * Create invalid state error
   */
  public static invalidState(reason: string): SDKError {
    return new SDKError(
      SDKErrorCode.InvalidState,
      `Invalid state: ${reason}`,
      { reason }
    );
  }
}

/**
 * SDK error codes
 */
export enum SDKErrorCode {
  NotInitialized = 'notInitialized',
  NotImplemented = 'notImplemented',
  InvalidAPIKey = 'invalidAPIKey',
  ModelNotFound = 'modelNotFound',
  LoadingFailed = 'loadingFailed',
  ModelLoadFailed = 'modelLoadFailed',
  GenerationFailed = 'generationFailed',
  GenerationTimeout = 'generationTimeout',
  FrameworkNotAvailable = 'frameworkNotAvailable',
  DownloadFailed = 'downloadFailed',
  ValidationFailed = 'validationFailed',
  RoutingFailed = 'routingFailed',
  DatabaseInitializationFailed = 'databaseInitializationFailed',
  UnsupportedModality = 'unsupportedModality',
  InvalidResponse = 'invalidResponse',
  AuthenticationFailed = 'authenticationFailed',
  NetworkError = 'networkError',
  InvalidState = 'invalidState',
  ComponentNotInitialized = 'componentNotInitialized',
  ComponentNotReady = 'componentNotReady',
<<<<<<< HEAD
=======
  CleanupFailed = 'cleanupFailed',
  ProcessingFailed = 'processingFailed',
>>>>>>> acb13058
  Timeout = 'timeout',
  ServerError = 'serverError',
  StorageError = 'storageError',
  InvalidConfiguration = 'invalidConfiguration',
}<|MERGE_RESOLUTION|>--- conflicted
+++ resolved
@@ -101,11 +101,8 @@
   InvalidState = 'invalidState',
   ComponentNotInitialized = 'componentNotInitialized',
   ComponentNotReady = 'componentNotReady',
-<<<<<<< HEAD
-=======
   CleanupFailed = 'cleanupFailed',
   ProcessingFailed = 'processingFailed',
->>>>>>> acb13058
   Timeout = 'timeout',
   ServerError = 'serverError',
   StorageError = 'storageError',
