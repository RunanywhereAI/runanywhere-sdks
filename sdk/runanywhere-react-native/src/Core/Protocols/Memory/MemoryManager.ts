/**
 * MemoryManager.ts
 *
 * Protocol for memory management
 *
 * Reference: sdk/runanywhere-swift/Sources/RunAnywhere/Core/Protocols/Memory/MemoryManager.swift
 */

import type { LoadedModel } from '../../../Capabilities/ModelLoading/Models/LoadedModel';
import type { LLMService } from '../LLM/LLMService';
<<<<<<< HEAD
=======
import { MemoryPriority, type MemoryLoadedModel } from './MemoryModels';
>>>>>>> acb13058

// Re-export for convenience
export { MemoryPriority, type MemoryLoadedModel } from './MemoryModels';
export type { LoadedModel } from '../../../Capabilities/ModelLoading/Models/LoadedModel';
export type { LLMService } from '../LLM/LLMService';

/**
 * Lifecycle stages for progress tracking
 */
export enum LifecycleStage {
  Discovery = 'Discovery',
  Download = 'Download',
  Extraction = 'Extraction',
  Validation = 'Validation',
  Initialization = 'Initialization',
  Loading = 'Loading',
  Ready = 'Ready',
}

/**
 * Get default message for a lifecycle stage
 */
export function getLifecycleStageMessage(stage: LifecycleStage): string {
  switch (stage) {
    case LifecycleStage.Discovery:
      return 'Discovering model...';
    case LifecycleStage.Download:
      return 'Downloading model...';
    case LifecycleStage.Extraction:
      return 'Extracting files...';
    case LifecycleStage.Validation:
      return 'Validating model...';
    case LifecycleStage.Initialization:
      return 'Initializing model...';
    case LifecycleStage.Loading:
      return 'Loading model...';
    case LifecycleStage.Ready:
      return 'Model ready';
  }
}

/**
 * Overall progress information
 */
export interface OverallProgress {
  readonly percentage: number; // 0.0 to 1.0
  readonly currentStage: LifecycleStage | null;
  readonly stageProgress: number; // 0.0 to 1.0
  readonly message: string;
  readonly estimatedTimeRemaining: number | null; // milliseconds
}

/**
 * Progress observer protocol
 */
export interface ProgressObserver {
  /**
   * Called when progress is updated
   * @param progress - The current progress
   */
  progressDidUpdate(progress: OverallProgress): void;

  /**
   * Called when a stage completes
   * @param stage - The completed stage
   */
  stageDidComplete(stage: LifecycleStage): void;

  /**
   * Called when a stage fails
   * @param stage - The failed stage
   * @param error - The error that occurred
   */
  stageDidFail(stage: LifecycleStage, error: Error): void;
}

/**
 * Protocol for memory management
 */
export interface MemoryManager {
  /**
   * Register a loaded model
   * @param model - The loaded model
   * @param size - Memory size in bytes
   * @param service - The LLM service managing the model
   */
  registerLoadedModel(model: LoadedModel, size: number, service: LLMService): void;

  /**
   * Unregister a model
   * @param modelId - The model identifier
   */
  unregisterModel(modelId: string): void;

  /**
   * Get current memory usage
   * @returns Current memory usage in bytes
   */
  getCurrentMemoryUsage(): number;

  /**
   * Get available memory
   * @returns Available memory in bytes
   */
  getAvailableMemory(): number;

  /**
   * Check if enough memory is available
   * @param size - Required memory size
   * @returns Whether enough memory is available
   */
  hasAvailableMemory(forSize: number): boolean;

  /**
   * Check if memory can be allocated for a specific size
   * @param size - Required memory size
   * @returns Whether memory can be allocated
   */
  canAllocate(size: number): Promise<boolean>;

  /**
   * Handle memory pressure
   */
  handleMemoryPressure(): Promise<void>;

  /**
   * Set memory threshold
   * @param threshold - Memory threshold in bytes
   */
  setMemoryThreshold(threshold: number): void;

  /**
   * Get loaded models
   * @returns Array of loaded model information
   */
  getLoadedModels(): LoadedModel[];

  /**
   * Request memory for a model
   * @param size - Required memory size
   * @param priority - Priority of the request
   * @returns Whether memory was allocated
   */
  requestMemory(size: number, priority: MemoryPriority): Promise<boolean>;

  /**
   * Check if the memory manager is healthy and operational
   * @returns Whether the service is healthy
   */
  isHealthy(): boolean;
}<|MERGE_RESOLUTION|>--- conflicted
+++ resolved
@@ -8,10 +8,7 @@
 
 import type { LoadedModel } from '../../../Capabilities/ModelLoading/Models/LoadedModel';
 import type { LLMService } from '../LLM/LLMService';
-<<<<<<< HEAD
-=======
 import { MemoryPriority, type MemoryLoadedModel } from './MemoryModels';
->>>>>>> acb13058
 
 // Re-export for convenience
 export { MemoryPriority, type MemoryLoadedModel } from './MemoryModels';
@@ -147,7 +144,7 @@
    * Get loaded models
    * @returns Array of loaded model information
    */
-  getLoadedModels(): LoadedModel[];
+  getLoadedModels(): MemoryLoadedModel[];
 
   /**
    * Request memory for a model
