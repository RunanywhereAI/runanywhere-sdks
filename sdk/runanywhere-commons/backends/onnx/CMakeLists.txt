--- conflicted
+++ resolved
@@ -91,19 +91,15 @@
 )
 
 # Link against runanywhere-core's onnx backend
-<<<<<<< HEAD
 # Note: runanywhere_onnx includes standalone ra_* functions (ra_create_backend, ra_stt_*, etc.)
-# Do NOT link against runanywhere_bridge as it has conflicting symbols
-if(TARGET runanywhere_onnx)
-=======
+# Do NOT link against runanywhere_bridge separately as it has conflicting symbols
 # Use pre-built library if available, otherwise use compiled target
 if(DEFINED RUNANYWHERE_CORE_ONNX_LIB)
     # Pre-built library mode (USE_PREBUILT_CORE=ON)
     target_link_libraries(rac_backend_onnx PRIVATE ${RUNANYWHERE_CORE_ONNX_LIB})
     # Include directories are set globally via RUNANYWHERE_CORE_INCLUDE_DIRS
 elseif(TARGET runanywhere_onnx)
-    # Source compilation mode (legacy)
->>>>>>> 66bdbc14
+    # Source compilation mode - runanywhere_onnx already includes ra_* symbols
     target_link_libraries(rac_backend_onnx PRIVATE runanywhere_onnx)
     # Include runanywhere-core headers for backend APIs
     target_include_directories(rac_backend_onnx PRIVATE
